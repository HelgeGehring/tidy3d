--- conflicted
+++ resolved
@@ -677,8 +677,6 @@
 
 
 def _test_freqs_nonempty():
-
-<<<<<<< HEAD
     with pytest.raises(ValidationError) as e_info:
         FieldMonitor(size=(1, 1, 1), freqs=[])
 
@@ -735,9 +733,3 @@
     # z+ surface
     assert monitor_surfaces[5].center == (center[0], center[1], center[2]+size[2]/2.0)
     assert monitor_surfaces[5].size == (size[0], size[1], 0.0)
-
-
-=======
-    with pytest.raises(pydantic.ValidationError) as e_info:
-        FieldMonitor(size=(1, 1, 1), freqs=[], name="test")
->>>>>>> b134c92e
